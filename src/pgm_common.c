/* Copyright (c) 2020-2021, Zolisa Bleki
 *
 * SPDX-License-Identifier: BSD-3-Clause */
#include <float.h>
#include "pgm_common.h"


<<<<<<< HEAD
#define SQRT_PI sqrt(npy_pi)
NPY_INLINE double
ppgm_erfc(double z)
{
    size_t k;
    double a, b, c, b_c;
    double z2 = z * z;

    if (z > 37) {
        return z > 0 ? 0 : 2;
    }
    for (k = 1, a = 1, b = c =  1 / z2; k < 100; k++) {
        a = 1 / (1 + (0.5 * k * a) / z2);
        b *= (a - 1);
        c += b;
        if (fabs(b / c) < 1e-7) {
            break;
        }
    }
    a = exp(-z2) * z * c / SQRT_PI;
    return z > 0 ? a : 2 - a;
}
NPY_INLINE double
pgm_erfc(double z)
{
    double c, d, h, u, v, y, z2;
    size_t k;

    if (z > 37) {
        return z > 0 ? 0 : 2;
    }

    z2 = z * z;
    for (k = 1, d = 0, c = y = v = 2 * z2 + 1; k < 100; k += 2) {
        u = k * (k + 1);
        v += 4;
        c = v - u / c;
        d = 1 / (v - u * d);
        h = c * d;
        y *= h;
        if (fabs(h - 1) <= 1e-10) {
            break;
        }
    }
    c = exp(-z2) * 2 * z / y / SQRT_PI;
    return z > 0 ? c : 2 - c; 
}
#undef SQRT_PI


#define SQRT_MAX sqrt(DBL_MAX)
#define SQRT_MIN sqrt(DBL_MIN)
#define LOG_MAX log(DBL_MAX)
#define LOG_MIN log(DBL_MIN)
#define LOG_EPS log(DBL_EPSILON)
#define SQRT_MIN_LOG_EPS log(-LOG_EPS)
#define ONE_SQRT2EPS 1 / sqrt(2 * DBL_EPSILON)
#define EXP_LOW LOG_MIN
#define SQRT_MIN_EXPLOW sqrt(-EXPLOW)
#define EXP_HIGH LOG_MAX
#define SQRT_2PI sqrt(2 * NPY_PI)
#define LOG_SQRT_2PI log(SQRT_2PI)
#define SQRT_PI sqrt(NPY_PI)
#define ONE_SQRTPI 1 / SQRT_PI

static NPY_INLINE double
error_function(double x, bool erfc, bool expo)
{
    double y;
    if (erfc) {
        if (x < -SQRT_MIN_LOG_EPS) {
            return 2;
        }
        else if (x < -DBL_EPSILON) {
            return 2 - error_function(-x, true, false);
        }
        else if (x < DBL_EPSILON) {
           return 1; 
        }
        else if (x < 0.5) {
            return expo ? exp(x * x) : 1;
        }
        else if (x < 4) {
            double ak[] = {
                7.3738883116, 6.8650184849, 3.0317993362, 5.6316961891e-1, 4.3187787405e-5
            };
            double bk[] = {
                7.3739608908, 15.184908190, 12.795529509, 5.3542167949, 1.0000000000
            };
            return expo ? 1 : exp(-x * x) * ratfun(x, 4, 4, ak, bk);
        }
        else {
            double xl;
            if (expo) {
                xl = 1 / (DBL_MIN * SQRT_PI);
                if (x > xl) {
                    return 0;
                }
                else if (x > ONE_SQRT2EPS) {
                    return 1 / (x * SQRT_PI);
                }
                else {
                    double z = x * x;
                    double y = 1;
                }
            }
            else {
                if (x < SQRT_MIN_EXPLOW) {
                    double z = x * x;
                    double y = exp(-z);
                    if (x * DBL_MIN > y / SQRT_PI) {
                        return 0;
                    }
                }

            }
        }
    }

}

// function to perform a rational approximation
static NPY_INLINE double
ratfun(double x, size_t n, size_t m, const double* arr1, const double* arr2)
{
    double num, den;
    size_t i, k;

    for (i = n - 1, num = arr1[n]; -1 < i; i--) {
        num = num * x + arr1[i]; 
    }
    for (k = m - 1, den = arr2[m]; -1 < k; k--) {
        den = den * x + arr2[k]; 
    }
    return num / den;
}

// exp(x) - 1
static NPY_INLINE double
expmin1(double x)
{
    static double a[] = {
        9.999999998390e-01, 6.652950247674e-2,
        2.331217139081e-2, 1.107965764952e-3
    };
    static double b[] = {
        1.000000000000e+0, -4.334704979491e-1,
        7.338073943202e-2, -5.003986850699e-3
    };

    if (x < LOG_EPS) {
        return -1;
    }
    else if (x > EXP_HIGH) {
        return DBL_MAX;
    }
    else if (x < -0.69 || x > 0.41) {
        return exp(x) - 1;
    }
    else {
        return expm1(x);
    }
    //else return expm1(x);
    //else y = ratfun(x, 3, 3, a, b) * x;
}

// log(1 + x) - x
static NPY_INLINE double
log1pminx(double x)
{
    static double a[] = {
         -4.999999994526e-1, -5.717084236157e-1, -1.423751838241e-1,
         -8.310525299547e-4, 3.899341537646e-5
    };
    static double b[] = {
        1.000000000000e+0, 1.810083408290e+0, 
        9.914744762863e-1, 1.575899184525e-1
    };
    double z;

    if (x <= -1) {
        return -DBL_MAX;
    }
    else if (x < -0.7 || x > 1.36) {
        return log(1 + x) - x;
    }
    else if (fabs(x) < DBL_EPSILON) {
        return -0.5 * sqrt(x);
    }
    else if (x > 0) {
        return sqrt(x) * ratfun(x, 4, 3, a, b);
    }
    else {
        z = -x / (1 + x);
        if (z > 1.36) {
            return -(log(1 + z) - z) + x * z;
        }
        else {
            return -sqrt(z) * ratfun(z, 4, 3, a, b);
        }
    }
}

// Gamma*(x)
static NPY_INLINE double
gammastar(double x)
{
    double a;

    if (x > 1e10) {
        if (x > (1 / (12 * DBL_EPSILON))) {
            return 1;
        }
        else {
            return 1 + 1 / (12 * x);
        }
    }
    else if (x >= 12) {
        a = 1 / x;
        return (1.000000000949 + a * (9.781658613041e-1 + a * 7.806359425652e-2)) /
               (1 + a * 8.948328926305e-1);
    }
    else if (x >= 1) {
        static const double arr1[] = {
            5.115471897484e-2, 4.990196893575e-1,
            9.404953102900e-1, 9.999999625957e-1
        };
        static const double arr2[] = {
            1.544892866413e-2, 4.241288251916e-1,
            8.571609363101e-1, 1.000000000000e+0,
        };
        return ratfun(x, 3, 3, arr1, arr2);
    }
    else if (x > DBL_MIN) {
        a = 1 + 1 / x;
        return gammastar(x + 1) * sqrt(a) * exp(x * log(a) - 1);
    }
    else {
        return 1 / (SQRT_2PI * SQRT_MIN);
    }
}

//g(x) in 1/Gamma(1 + x) = 1 + x * (x - 1) * g(x) for 0<=x<=1
static NPY_INLINE double
auxgam(double x)
{
    static const double arr1[] = {
        -5.772156647338e-1, -1.087824060619e-1,
        4.369287357367e-2, -6.127046810372e-3,
    };
    static const double arr2[] = {
        1.000000000000e+0, 3.247396119172e-1, 1.776068284106e-1,
        2.322361333467e-2, 8.148654046054e-3,
    };

    if (x <= -1) {
        return -0.5;
    }
    else if (x < 0) {
        return -(1 + sqrt(x + 1) * ratfun(x + 1, 3, 4, arr1, arr2)) / (1 - x);
    }
    else if (x <= 1) {
        return ratfun(x, 3, 4, arr1, arr2);
    }
    else if (x <= 2) {
        return ((x - 2) * ratfun(x - 1, 3, 4, arr1, arr2) - 1) / sqrt(x);
    }
    else {
        return (1 / tgamma(x + 1) - 1) / (x * (x - 1));
    }
}

// D(a, x) = x^a * e^-x / Gamma(a + 1)
static NPY_INLINE double
compute_dax(double a, double x)
{
    static const double twopi = 6.283185307179586;
    double dp;

    dp = a * log1pminx((x - a) / a) - 0.5 * log(twopi * a);
    if (dp < EXP_LOW) {
        return 0;
    }
    else {
        return exp(dp) / gammastar(a);
    }
}

// compute Q(a, x) using the taylor series expansion for P(a, x);
#define PGM_EPS 1e-15
static NPY_INLINE double
q_taylorp(double a, double x)
{
	double sum, r, dax;
	size_t n;

    dax = compute_dax(a, x);
    if (dax == 0) {
        return 1; 
    }

	for (n = 1, sum = r = 1; n < 100; n++) {
		sum += (r *= x / (a + n));
		if (r / sum < PGM_EPS) {
            break;
        }
	}
    return 1 - dax * sum;
}


// compute Q(a, x) using a specialized Taylor expansion when x is small.
static NPY_INLINE double
q_taylorq(double a, double x, double logx)
{
    size_t i;
    double p, q, r, s, t, u, v;

    r = a * logx;
    q = expmin1(r);
    s = -a * (a - 1) * auxgam(a);
    u = s - q * (1 - s);

    for (i = 0, p = a * x, q = a + 1, r = a + 3, t = v = 1; i < 200; i++) {
        p += x;
        q += r;
        r += 2;
        t = -p * t / q;
        v += t;
        if (fabs(t / v) < PGM_EPS) {
            break;
        }
    }
    v = a * (1 - s) * exp((a + 1) * logx) * v / (a + 1);
    return u + v;
}

// compute Q(a, x) using a continued fraction expansion.
static NPY_INLINE double
q_continued_frac(double a, double x)
{
    size_t i;
    double dax, c, g, r, s, t, tau, ro, p, q; 

    dax = compute_dax(a, x);
    if (dax == 0) {
        return 0;
    }

    c = x + 1 - a;
    q = (x - 1 - a) * c;
    for (i = p = ro = 0, t = g = 1, r = 4 * c, s = 1 - a; i < 200; i++) {
        p += s;
        q += r;
        r += 8;
        s += 2;
        tau = p * (ro + 1);
        ro = tau / (q - tau);
        t *= ro;
        g += t;
        if (fabs(t / g) < PGM_EPS) {
            break;
        }
    }
    return (a / c) * g * dax;
}

// compute Q(a, x) using the asymptotic expansion
static NPY_INLINE double
q_asymp(double a, double x)
{
    static const double twopi = 6.283185307179586;
    static const double fm[] = {
        1.0000000000000000e+0, -3.3333333333333333e-1,
        8.3333333333333333e-2, -1.4814814814814815e-2,
        1.1574074074074074e-3, 3.527336860670194e-4,
        -1.7875514403292181e-4, 3.9192631785224378e-5,
        -2.1854485106799922e-6, -1.85406221071516e-6,
        8.296711340953086e-7, -1.7665952736826079e-7,
        6.7078535434014986e-9, 1.0261809784240308e-8,
        -4.3820360184533532e-9, 9.1476995822367902e-10,
        -2.551419399494625e-11, -5.8307721325504251e-11,
        2.4361948020667416e-11, -5.0276692801141756e-12,
        1.1004392031956135e-13, 3.3717632624009854e-13,
        -1.3923887224181621e-13, 2.8534893807047443e-14,
        -5.1391118342425726e-16, -1.9752288294349443e-15
    };
    double dax, mu, y, eta, v, s, u, t; 
    size_t i;

    dax = compute_dax(a, x);
    if (dax == 0) {
        return 1;
    }

    double bm[26] = {0};
    mu = (x - a) / a;
    y = -log1pminx(mu); 
    eta = sqrt(2 * y);
    v = 0.5 * kf_erfc(sqrt(a * y)) * gammastar(a) * sqrt(twopi * a);
    s = 1;
    if (mu < 0) {
        s = -1;
        eta *= s;
    }
    for (i = 23, u = 0, bm[24] = fm[25], bm[23] = fm[24]; i > 0; i--) {
        t = fm[i] + (i + 1) * bm[i + 1] / a;
        u = eta * u + t;
        bm[i - 1] = t;
    }
    u *= s;
    if (s == 1) {
        return (u + v) * dax;
    }
    return 1 - (u + v) * dax;
}

/*
 * Compute Q(a, x) using Gil's algorithm [1].
 *
 * References
 * ----------
 *  [1]
 */
NPY_INLINE double
pgm_gammaq(double a, double x)
{
    static const double loghalf = -0.6931471805599453;
    static const double one_sqrtpi = 0.5641895835477563;
    double alpha, sum, z, sqrt_x, logx;
    size_t aa, k;

    aa = (size_t)a;
    if (a < 30 && a == aa) {
        for (k = sum = z = 1; k < aa; k++) {
            sum += (z *= x / k);
        }
        return exp(-x) * sum;
    }
    else if (a < 30 && a == (aa + 0.5)) {
        sqrt_x = sqrt(x);
        for (k = z = 1, sum = 0; k < aa + 1; k++) {
            sum += (z *= x / (k - 0.5));
        }
        return kf_erfc(sqrt_x) + exp(-x) * one_sqrtpi * sum / sqrt_x;
    }
    else {
        logx = log(x);
        alpha = x >= 0.5 ? x : loghalf / logx; 
    }

    if (a > alpha) {
        return (x < 0.3 * a) || a < 12 ? q_taylorp(a, x) : q_asymp(a, x);
    }
    else if (a < -DBL_MIN / logx) {
        return 0;
    }
    else if (x < 1) {
        return q_taylorq(a, x, logx);
    }
    else {
        return (x > 2.35 * a) || a < 12 ? q_continued_frac(a, x) : q_asymp(a, x);
    }
}
=======
extern NPY_INLINE double
pgm_gammaq(double s, double x);

extern NPY_INLINE double
pgm_lgamma(double z);

extern NPY_INLINE double
inverse_gaussian_cdf(double x, double mu, double lambda);

extern NPY_INLINE double
random_left_bounded_gamma(bitgen_t* bitgen_state, double a, double b, double t);

extern NPY_INLINE double
random_right_bounded_inverse_gaussian(bitgen_t* bitgen_state, double mu,
                                      double lambda, double t);
>>>>>>> d3479eb7
<|MERGE_RESOLUTION|>--- conflicted
+++ resolved
@@ -5,7 +5,23 @@
 #include "pgm_common.h"
 
 
-<<<<<<< HEAD
+extern NPY_INLINE double
+pgm_gammaq(double s, double x);
+
+extern NPY_INLINE double
+pgm_lgamma(double z);
+
+extern NPY_INLINE double
+inverse_gaussian_cdf(double x, double mu, double lambda);
+
+extern NPY_INLINE double
+random_left_bounded_gamma(bitgen_t* bitgen_state, double a, double b, double t);
+
+extern NPY_INLINE double
+random_right_bounded_inverse_gaussian(bitgen_t* bitgen_state, double mu,
+                                      double lambda, double t);
+
+
 #define SQRT_PI sqrt(npy_pi)
 NPY_INLINE double
 ppgm_erfc(double z)
@@ -469,21 +485,4 @@
     else {
         return (x > 2.35 * a) || a < 12 ? q_continued_frac(a, x) : q_asymp(a, x);
     }
-}
-=======
-extern NPY_INLINE double
-pgm_gammaq(double s, double x);
-
-extern NPY_INLINE double
-pgm_lgamma(double z);
-
-extern NPY_INLINE double
-inverse_gaussian_cdf(double x, double mu, double lambda);
-
-extern NPY_INLINE double
-random_left_bounded_gamma(bitgen_t* bitgen_state, double a, double b, double t);
-
-extern NPY_INLINE double
-random_right_bounded_inverse_gaussian(bitgen_t* bitgen_state, double mu,
-                                      double lambda, double t);
->>>>>>> d3479eb7
+}